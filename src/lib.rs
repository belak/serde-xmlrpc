--- conflicted
+++ resolved
@@ -12,11 +12,7 @@
 use util::{ReaderExt, ValueDeserializer, ValueSerializer, WriterExt};
 
 pub use error::{Error, Fault, Result};
-<<<<<<< HEAD
-pub use value::{TryCollectValue, Value};
-=======
-pub use value::{to_value, Value};
->>>>>>> 46f6c359
+pub use value::{to_value, TryCollectValue, Value};
 
 /// Parses the body of an xmlrpc http request and attempts to convert it to the desired type.
 /// ```
